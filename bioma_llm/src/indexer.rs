use crate::{
    embeddings::{Embeddings, EmbeddingsError, StoreEmbeddings},
    pdf_analyzer::{AnalyzePdf, PdfAnalyzer, PdfAnalyzerError},
};
use bioma_actor::prelude::*;
use derive_more::Display;
use serde::{Deserialize, Serialize};
use serde_json::Value;
use surrealdb::RecordId;
use text_splitter::{ChunkConfig, CodeSplitter, MarkdownSplitter, TextSplitter};
use tracing::{error, info, warn};
use walkdir::WalkDir;

use crate::embeddings::EmbeddingContent;

const DEFAULT_CHUNK_CAPACITY: std::ops::Range<usize> = 500..2000;
const DEFAULT_CHUNK_OVERLAP: usize = 200;
const DEFAULT_CHUNK_BATCH_SIZE: usize = 50;
const IMAGE_EXTENSIONS: &[&str] = &["jpg", "jpeg", "png", "gif", "webp", "bmp"];

#[derive(thiserror::Error, Debug)]
pub enum IndexerError {
    #[error("System error: {0}")]
    System(#[from] SystemActorError),
    #[error("Embeddings error: {0}")]
    Embeddings(#[from] EmbeddingsError),
    #[error("PdfAnalyzer error: {0}")]
    PdfAnalyzer(#[from] PdfAnalyzerError),
    #[error("Glob error: {0}")]
    Glob(#[from] glob::GlobError),
    #[error("Pattern error: {0}")]
    Pattern(#[from] glob::PatternError),
    #[error("IO error: {0}")]
    IO(#[from] std::io::Error),
    #[error("Similarity fetch error: {0}")]
    ComputingSimilarity(String),
    #[error("Chunk config error: {0}")]
    ChunkConfig(#[from] text_splitter::ChunkConfigError),
    #[error("Embeddings actor not initialized")]
    EmbeddingsActorNotInitialized,
    #[error("PdfAnalyzer actor not initialized")]
    PdfAnalyzerActorNotInitialized,
    #[error("SurrealDB error: {0}")]
    SurrealDB(#[from] surrealdb::Error),
    #[error("Other error: {0}")]
    Other(String),
}

impl ActorError for IndexerError {}

#[derive(bon::Builder, Debug, Clone, Serialize, Deserialize)]
pub struct IndexGlobs {
    pub globs: Vec<String>,
    #[builder(default = default_chunk_capacity())]
    #[serde(default = "default_chunk_capacity")]
    pub chunk_capacity: std::ops::Range<usize>,
    #[builder(default = default_chunk_overlap())]
    #[serde(default = "default_chunk_overlap")]
    pub chunk_overlap: usize,
    #[builder(default = default_chunk_batch_size())]
    #[serde(default = "default_chunk_batch_size")]
    pub chunk_batch_size: usize,
}

fn default_chunk_capacity() -> std::ops::Range<usize> {
    DEFAULT_CHUNK_CAPACITY
}

fn default_chunk_overlap() -> usize {
    DEFAULT_CHUNK_OVERLAP
}

fn default_chunk_batch_size() -> usize {
    DEFAULT_CHUNK_BATCH_SIZE
}

#[derive(Debug, Clone, Serialize, Deserialize)]
pub struct Indexed {
    pub indexed: usize,
    pub cached: usize,
}

#[derive(Display, Debug, Clone, Serialize, Deserialize)]
pub enum CodeLanguage {
    Rust,
    Python,
    Cue,
    Cpp,
    Html,
}

#[derive(Display, Debug, Clone, Serialize, Deserialize)]
pub enum TextType {
    Pdf,
    Markdown,
    Code(CodeLanguage),
    Text,
}

#[derive(Debug, Clone, Serialize, Deserialize)]
pub struct TextMetadata {
    pub content: TextType,
    pub chunk_number: usize,
}

#[derive(Debug, Clone, Serialize, Deserialize)]
pub struct ImageMetadata {
    pub format: String,
    pub dimensions: ImageDimensions,
    pub size_bytes: u64,
    pub modified: u64,
    pub created: u64,
}

#[derive(Debug, Clone, Serialize, Deserialize)]
pub enum Metadata {
    Text(TextMetadata),
    Image(ImageMetadata),
}

#[derive(Debug)]
enum IndexResult {
    Indexed(Vec<RecordId>),
    Failed,
}

/// The source of the embeddings
#[derive(Debug, Clone, Serialize, Deserialize)]
pub struct ContentSource {
    pub source: String,
    pub uri: String,
}

#[derive(Debug, Clone, Serialize, Deserialize)]
pub struct DeleteSource {
    pub source: String,
}

#[derive(Debug, Clone, Serialize, Deserialize)]
pub struct DeletedSource {
    pub deleted_embeddings: usize,
    pub deleted_sources: Vec<ContentSource>,
}

#[derive(Debug, Clone, Serialize, Deserialize)]
pub struct ImageDimensions {
    pub width: u32,
    pub height: u32,
}

#[derive(Debug, Clone)]
pub enum Content {
    Text { content: String, text_type: TextType, chunk_config: (std::ops::Range<usize>, usize, usize) },
    Image { path: String },
}

impl Indexer {
    async fn index_content(
        &self,
        ctx: &mut ActorContext<Self>,
        source: ContentSource,
        content: Content,
        embeddings_id: &ActorId,
    ) -> Result<IndexResult, IndexerError> {
        match content {
            Content::Image { path } => {
                let path_clone = path.clone();
                // let source_clone = source.clone();
                let metadata = tokio::task::spawn_blocking(move || {
                    let file = std::fs::File::open(&path).ok()?;
                    let reader = std::io::BufReader::new(file);

                    let format = image::ImageReader::new(reader).with_guessed_format().ok()?;
                    let format_type = format.format();
                    let dimensions = match format_type {
                        Some(_) => format.into_dimensions().ok()?,
                        None => return None,
                    };

                    let file_metadata = std::fs::metadata(&path).ok()?;

                    let image_metadata = Metadata::Image(ImageMetadata {
                        format: format_type.map(|f| f.extensions_str()[0]).unwrap_or("unknown").to_string(),
                        dimensions: ImageDimensions { width: dimensions.0, height: dimensions.1 },
                        size_bytes: file_metadata.len(),
                        modified: file_metadata.modified().ok()?.duration_since(std::time::UNIX_EPOCH).ok()?.as_secs(),
                        created: file_metadata.created().ok()?.duration_since(std::time::UNIX_EPOCH).ok()?.as_secs(),
                    });

                    Some(serde_json::to_value(image_metadata).ok()?)
                })
                .await
                .map_err(|e| IndexerError::IO(std::io::Error::new(std::io::ErrorKind::Other, e.to_string())))?;

                let result = ctx
                    .send_and_wait_reply::<Embeddings, StoreEmbeddings>(
                        StoreEmbeddings {
                            content: EmbeddingContent::Image(vec![path_clone]),
                            metadata: metadata.map(|m| vec![m]),
                        },
                        embeddings_id,
                        SendOptions::builder().timeout(std::time::Duration::from_secs(100)).build(),
                    )
                    .await;

                let mut embeddings_ids: Vec<RecordId> = Vec::new();

                match result {
                    Ok(stored_embeddings) => {
                        embeddings_ids.extend(stored_embeddings.ids);
                        Ok(IndexResult::Indexed(embeddings_ids))
                    }
                    Err(e) => {
                        error!("Failed to generate image embedding: {}", e);
                        Ok(IndexResult::Failed)
                    }
                }
            }
            Content::Text { content, text_type, chunk_config: (chunk_capacity, chunk_overlap, chunk_batch_size) } => {
                // Map types if needed
                let (text_type, content) = match text_type {
                    TextType::Code(CodeLanguage::Html) => (TextType::Markdown, mdka::from_html(&content)),
                    TextType::Pdf => (TextType::Markdown, content),
                    _ => (text_type, content),
                };

                let chunks = match &text_type {
                    TextType::Text => {
                        let splitter = TextSplitter::new(
                            ChunkConfig::new(chunk_capacity.clone()).with_trim(false).with_overlap(chunk_overlap)?,
                        );
                        splitter.chunks(&content).collect::<Vec<&str>>()
                    }
                    TextType::Markdown => {
                        let splitter = MarkdownSplitter::new(
                            ChunkConfig::new(chunk_capacity.clone()).with_trim(false).with_overlap(chunk_overlap)?,
                        );
                        splitter.chunks(&content).collect::<Vec<&str>>()
                    }
                    TextType::Code(language) => {
                        let language = match language {
                            CodeLanguage::Rust => tree_sitter_rust::LANGUAGE,
                            CodeLanguage::Python => tree_sitter_python::LANGUAGE,
                            CodeLanguage::Cue => tree_sitter_cue::LANGUAGE,
                            CodeLanguage::Cpp => tree_sitter_cpp::LANGUAGE,
                            CodeLanguage::Html => panic!("Should have been converted to markdown"),
                        };
                        let splitter = CodeSplitter::new(
                            language,
                            ChunkConfig::new(chunk_capacity.clone()).with_trim(false).with_overlap(chunk_overlap)?,
                        )
                        .expect("Invalid tree-sitter language");
                        splitter.chunks(&content).collect::<Vec<&str>>()
                    }
                    _ => panic!("Invalid text type"),
                };

                let chunks = chunks.iter().map(|c| c.to_string()).collect::<Vec<String>>();
                let metadata = chunks
                    .iter()
                    .enumerate()
                    .map(|(i, _)| Metadata::Text(TextMetadata { content: text_type.clone(), chunk_number: i }))
                    .map(|metadata| serde_json::to_value(metadata).unwrap_or_default())
                    .collect::<Vec<Value>>();

                let chunk_batches = chunks.chunks(chunk_batch_size);
                let metadata_batches = metadata.chunks(chunk_batch_size);
                let mut embeddings_ids: Vec<RecordId> = Vec::new();

                for (chunk_batch, metadata_batch) in chunk_batches.zip(metadata_batches) {
                    let result = ctx
                        .send_and_wait_reply::<Embeddings, StoreEmbeddings>(
                            StoreEmbeddings {
                                content: EmbeddingContent::Text(chunk_batch.to_vec()),
                                metadata: Some(metadata_batch.to_vec()),
                            },
                            embeddings_id,
                            SendOptions::builder().timeout(std::time::Duration::from_secs(100)).build(),
                        )
                        .await;

                    match result {
                        Ok(stored_embeddings) => {
                            embeddings_ids.extend(stored_embeddings.ids);
                        }
                        Err(e) => error!("Failed to generate embeddings: {} {}", e, source.source),
                    }
                }

                Ok(IndexResult::Indexed(embeddings_ids))
            }
        }
    }
}

impl Message<IndexGlobs> for Indexer {
    type Response = Indexed;

    async fn handle(&mut self, ctx: &mut ActorContext<Self>, message: &IndexGlobs) -> Result<(), IndexerError> {
        let Some(embeddings_id) = &self.embeddings_id else {
            return Err(IndexerError::EmbeddingsActorNotInitialized);
        };
        let Some(pdf_analyzer_id) = &self.pdf_analyzer_id else {
            return Err(IndexerError::PdfAnalyzerActorNotInitialized);
        };

        let total_index_globs_time = std::time::Instant::now();
        let mut indexed = 0;
        let mut cached = 0;

        for glob in message.globs.iter() {
            let local_store_dir = ctx.engine().local_store_dir();
            let full_glob = if std::path::Path::new(glob).is_absolute() {
                glob.clone()
            } else {
                local_store_dir.join(glob).to_string_lossy().into_owned()
            };

            info!("Indexing glob: {}", &full_glob);
            let full_glob_clone = full_glob.clone();
            let paths = tokio::task::spawn_blocking(move || {
                let mut paths = Vec::new();
                for entry in glob::glob(&full_glob).unwrap().flatten() {
                    if entry.is_file() {
                        paths.push(entry);
                    } else if entry.is_dir() {
                        for entry in WalkDir::new(entry)
                            .follow_links(true)
                            .into_iter()
                            .filter_map(|e| e.ok())
                            .filter(|e| e.file_type().is_file())
                        {
                            paths.push(entry.path().to_path_buf());
                        }
                    }
                }
                paths
            })
            .await;

            let Ok(paths) = paths else {
                warn!("Skipping glob: {}", &glob);
                continue;
            };

            for pathbuf in paths {
                let uri = pathbuf.to_string_lossy().to_string();
                let source = ContentSource { source: full_glob_clone.clone(), uri: uri.clone() };

                // Check if source already exists before processing
                let query =
                    format!("SELECT id.source AS source, id.uri AS uri FROM source:{{source: $source, uri: $uri}}");
                let sources = ctx
                    .engine()
                    .db()
                    .query(&query)
                    .bind(("source", source.source.clone()))
                    .bind(("uri", source.uri.clone()))
                    .await;

                if let Ok(mut sources) = sources {
                    let sources: Vec<ContentSource> = sources.take(0).map_err(SystemActorError::from)?;
                    if !sources.is_empty() {
                        info!("Content already indexed with URI: {} {}", source.source, source.uri);
                        cached += 1;
                        continue;
                    }
                }

                info!("Indexing path: {}", &pathbuf.display());
                let ext = pathbuf.extension().and_then(|ext| ext.to_str());

                let content = if let Some(ext) = ext {
                    if IMAGE_EXTENSIONS.iter().any(|&img_ext| img_ext.eq_ignore_ascii_case(ext)) {
                        Content::Image { path: uri.clone() }
                    } else {
                        let chunk_config =
                            (message.chunk_capacity.clone(), message.chunk_overlap, message.chunk_batch_size);

                        // Special handling for PDF
                        if ext == "pdf" {
                            match ctx
                                .send_and_wait_reply::<PdfAnalyzer, AnalyzePdf>(
                                    AnalyzePdf { file_path: pathbuf.clone() },
                                    pdf_analyzer_id,
                                    SendOptions::builder().timeout(std::time::Duration::from_secs(100)).build(),
                                )
                                .await
                            {
                                Ok(content) => Content::Text { content, text_type: TextType::Pdf, chunk_config },
                                Err(e) => {
                                    error!("Failed to convert pdf to md: {}. Error: {}", pathbuf.display(), e);
                                    continue;
                                }
                            }
                        } else {
                            // Handle all other text-based files
                            let text_type = match ext {
                                "md" => TextType::Markdown,
                                "rs" => TextType::Code(CodeLanguage::Rust),
                                "py" => TextType::Code(CodeLanguage::Python),
                                "cue" => TextType::Code(CodeLanguage::Cue),
                                "html" => TextType::Code(CodeLanguage::Html),
                                "cpp" => TextType::Code(CodeLanguage::Cpp),
                                "h" => TextType::Code(CodeLanguage::Cpp),
                                _ => TextType::Text,
                            };

                            match tokio::fs::read_to_string(&pathbuf).await {
                                Ok(content) => Content::Text { content, text_type, chunk_config },
                                Err(_) => continue,
                            }
                        }
                    }
                } else {
                    // Handle files without extensions as text
                    let chunk_config =
                        (message.chunk_capacity.clone(), message.chunk_overlap, message.chunk_batch_size);
                    match tokio::fs::read_to_string(&pathbuf).await {
                        Ok(content) => Content::Text { content, text_type: TextType::Text, chunk_config },
                        Err(_) => continue,
                    }
                };

                let mut embeddings_ids: Vec<RecordId> = Vec::new();

                match self.index_content(ctx, source.clone(), content, embeddings_id).await? {
                    IndexResult::Indexed(ids) => {
                        embeddings_ids.extend(ids);
                        if !embeddings_ids.is_empty() {
                            indexed += 1;
                        }
                    }
                    IndexResult::Failed => continue,
                }

                if !embeddings_ids.is_empty() {
                    let source_query = include_str!("../sql/source.surql");
                    ctx.engine()
                        .db()
                        .query(*&source_query)
                        .bind(("source", source.source.clone()))
                        .bind(("uri", source.uri.clone()))
                        .bind(("emb_ids", embeddings_ids))
                        .bind(("prefix", self.embeddings.table_prefix()))
                        .await
                        .map_err(SystemActorError::from)
                        .unwrap();
                }
            }
        }

        info!("Indexed {} paths, cached {} paths, in {:?}", indexed, cached, total_index_globs_time.elapsed());
        ctx.reply(Indexed { indexed, cached }).await?;
        Ok(())
    }
}

impl Message<DeleteSource> for Indexer {
    type Response = DeletedSource;

    async fn handle(&mut self, ctx: &mut ActorContext<Self>, message: &DeleteSource) -> Result<(), IndexerError> {
        let query = include_str!("../sql/del_source.surql").replace("{prefix}", &self.embeddings.table_prefix());
        let db = ctx.engine().db();

        let mut results =
            db.query(&query).bind(("source", message.source.clone())).await.map_err(SystemActorError::from)?;

        let delete_result: DeletedSource = results
            .take::<Vec<DeletedSource>>(0)
            .map_err(IndexerError::from)?
            .pop()
            .ok_or(IndexerError::Other("No delete result found".to_string()))?;

        // Process file deletions
        for source in &delete_result.deleted_sources {
            let source_path = std::path::Path::new(&source.uri);
            if source_path.exists() {
                if source_path.is_dir() {
                    tokio::fs::remove_dir_all(source_path).await.ok();
                } else {
                    tokio::fs::remove_file(source_path).await.ok();
                }
            }
        }

<<<<<<< HEAD
        ctx.reply(DeletedSource { deleted_embeddings: total_deleted, deleted_sources, not_found_sources }).await?;
        Ok(())
=======
        Ok(delete_result)
>>>>>>> a08d0210
    }
}

#[derive(bon::Builder, Debug, Serialize, Deserialize)]
pub struct Indexer {
    pub embeddings: Embeddings,
    pub pdf_analyzer: PdfAnalyzer,
    embeddings_id: Option<ActorId>,
    pdf_analyzer_id: Option<ActorId>,
    #[serde(skip)]
    pdf_analyzer_handle: Option<tokio::task::JoinHandle<()>>,
    #[serde(skip)]
    embeddings_handle: Option<tokio::task::JoinHandle<()>>,
}

impl Default for Indexer {
    fn default() -> Self {
        Self {
            embeddings: Embeddings::default(),
            pdf_analyzer: PdfAnalyzer::default(),
            embeddings_id: None,
            pdf_analyzer_id: None,
            pdf_analyzer_handle: None,
            embeddings_handle: None,
        }
    }
}

impl Actor for Indexer {
    type Error = IndexerError;

    async fn start(&mut self, ctx: &mut ActorContext<Self>) -> Result<(), IndexerError> {
        self.init(ctx).await?;

        // Start the message stream
        let mut stream = ctx.recv().await?;
        while let Some(Ok(frame)) = stream.next().await {
            if let Some(input) = frame.is::<IndexGlobs>() {
                let response = self.reply(ctx, &input, &frame).await;
                if let Err(err) = response {
                    error!("{} {:?}", ctx.id(), err);
                }
            } else if let Some(input) = frame.is::<DeleteSource>() {
                let response = self.reply(ctx, &input, &frame).await;
                if let Err(err) = response {
                    error!("{} {:?}", ctx.id(), err);
                }
            }
        }

        Ok(())
    }
}

impl Indexer {
    pub async fn init(&mut self, ctx: &mut ActorContext<Self>) -> Result<(), IndexerError> {
        // Used to namespace child actors
        let self_id = ctx.id().clone();

        // Generate child id for pdf-analyzer
        let pdf_analyzer_id = ActorId::of::<PdfAnalyzer>(format!("{}/pdf-analyzer", self_id.name()));
        self.pdf_analyzer_id = Some(pdf_analyzer_id.clone());

        // Spawn the pdf-analyzer actor
        let (mut pdf_analyzer_ctx, mut pdf_analyzer_actor) = Actor::spawn(
            ctx.engine().clone(),
            pdf_analyzer_id.clone(),
            self.pdf_analyzer.clone(),
            SpawnOptions::builder().exists(SpawnExistsOptions::Reset).build(),
        )
        .await?;

        // Start the pdf-analyzer actor
        let pdf_analyzer_handle = tokio::spawn(async move {
            if let Err(e) = pdf_analyzer_actor.start(&mut pdf_analyzer_ctx).await {
                error!("PdfAnalyzer actor error: {}", e);
            }
        });

        // Generate child id for embeddings
        let embeddings_id = ActorId::of::<Embeddings>(format!("{}/embeddings", self_id.name()));
        self.embeddings_id = Some(embeddings_id.clone());

        // Spawn the embeddings actor
        let (mut embeddings_ctx, mut embeddings_actor) = Actor::spawn(
            ctx.engine().clone(),
            embeddings_id.clone(),
            self.embeddings.clone(),
            SpawnOptions::builder().exists(SpawnExistsOptions::Reset).build(),
        )
        .await?;

        // Start the embeddings actor
        let embeddings_handle = tokio::spawn(async move {
            if let Err(e) = embeddings_actor.start(&mut embeddings_ctx).await {
                error!("Embeddings actor error: {}", e);
            }
        });

        self.pdf_analyzer_handle = Some(pdf_analyzer_handle);
        self.embeddings_handle = Some(embeddings_handle);

        info!("Indexer ready");

        Ok(())
    }
}<|MERGE_RESOLUTION|>--- conflicted
+++ resolved
@@ -484,12 +484,8 @@
             }
         }
 
-<<<<<<< HEAD
-        ctx.reply(DeletedSource { deleted_embeddings: total_deleted, deleted_sources, not_found_sources }).await?;
+        ctx.reply(delete_result).await?;
         Ok(())
-=======
-        Ok(delete_result)
->>>>>>> a08d0210
     }
 }
 
