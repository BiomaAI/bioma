--- conflicted
+++ resolved
@@ -5,12 +5,7 @@
 use bioma_actor::prelude::*;
 use bioma_llm::prelude::*;
 use embeddings::EmbeddingContent;
-<<<<<<< HEAD
-use indexer::ContentType;
-use retriever::QueryType;
-=======
 use retriever::ContextMetadata;
->>>>>>> 2bbed097
 use serde::{Deserialize, Serialize};
 use serde_json::json;
 use std::sync::Arc;
@@ -278,26 +273,6 @@
                     + &context_content,
             );
 
-<<<<<<< HEAD
-            // Handle images with new metadata structure
-            let images = context
-                .context
-                .iter()
-                .filter_map(|ctx| {
-                    if let Some(metadata) = &ctx.metadata {
-                        if matches!(metadata.content_type, ContentType::Image) {
-                            if let Ok(image_data) = std::fs::read(&metadata.source) {
-                                let base64_data = base64::engine::general_purpose::STANDARD.encode(image_data);
-                                Some(ollama_rs::generation::images::Image::from_base64(&base64_data))
-                            } else {
-                                None
-                            }
-                        } else {
-                            None
-                        }
-                    } else {
-                        None
-=======
             // If there's an image in the context, use only the first one
             if let Some(ctx) =
                 context.context.iter().find(|ctx| matches!(ctx.metadata, Some(ContextMetadata::Image(_))))
@@ -322,13 +297,8 @@
                         Err(e) => {
                             error!("Error reading image file: {:?}", e);
                         }
->>>>>>> 2bbed097
                     }
-                })
-                .collect::<Vec<_>>();
-
-            if !images.is_empty() {
-                context_message.images = Some(images);
+                }
             }
 
             let mut conversation = body.messages.clone();
@@ -399,23 +369,6 @@
                     + &context_content,
             );
 
-<<<<<<< HEAD
-            // Handle images with new metadata structure
-            let images = context
-                .context
-                .iter()
-                .filter_map(|ctx| {
-                    if let Some(metadata) = &ctx.metadata {
-                        if matches!(metadata.content_type, ContentType::Image) {
-                            if let Ok(image_data) = std::fs::read(&metadata.source) {
-                                let base64_data = base64::engine::general_purpose::STANDARD.encode(image_data);
-                                Some(ollama_rs::generation::images::Image::from_base64(&base64_data))
-                            } else {
-                                None
-                            }
-                        } else {
-                            None
-=======
             // Add images to the system message if available
             let mut images = Vec::new();
             for ctx in context.context {
@@ -437,19 +390,10 @@
                         }
                         Err(e) => {
                             error!("Error reading image file: {:?}", e);
->>>>>>> 2bbed097
                         }
-                    } else {
-                        None
                     }
-<<<<<<< HEAD
-                })
-                .collect::<Vec<_>>();
-
-=======
-                }
-            }
->>>>>>> 2bbed097
+                }
+            }
             if !images.is_empty() {
                 context_message.images = Some(images);
             }
