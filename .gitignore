/target
.DS_Store
bioma_behavior_v0
bioma_js/node_modules
/.bioma
/.output

# Not platform agnostic yet, so ignore it
uv.lock
.python-version
<<<<<<< HEAD

*.log
=======
pyproject.toml
>>>>>>> 6c6288bd
<|MERGE_RESOLUTION|>--- conflicted
+++ resolved
@@ -8,9 +8,6 @@
 # Not platform agnostic yet, so ignore it
 uv.lock
 .python-version
-<<<<<<< HEAD
 
 *.log
-=======
-pyproject.toml
->>>>>>> 6c6288bd
+pyproject.toml